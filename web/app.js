let auth0Client = null;

const processingStages = [
  "Byte Whispering", "Qubit Juggling", "Syntax Gymnastics",
  "Pixel Wrangling", "Neuron Tickling", "Algorithm Disco",
  "Data Origami", "Bit Barbecue", "Logic Limbo",
  "Quantum Knitting"
];
let currentStageIndex = 0;
let processingStageInterval;

function debugLog(message) {
  console.log(`[DEBUG] ${message}`);
}

async function initAuth0() {
    try {
        auth0Client = await auth0.createAuth0Client({
            domain: "dev-w0dm4z23pib7oeui.us.auth0.com",
            clientId: "iFAGGfUgqtWx7VuuQAVAgABC1Knn7viR",
            authorizationParams: {
                redirect_uri: window.location.origin,
                audience: "https://platogram.vercel.app/",
                scope: "openid profile email",
            },
            cacheLocation: "localstorage",
        });
        debugLog("Auth0 client initialized successfully");

        const query = window.location.search;
        if (query.includes("code=") && query.includes("state=")) {
            await auth0Client.handleRedirectCallback();
            window.history.replaceState({}, document.title, "/");
        }

        await updateUI();
    } catch (error) {
        console.error("Error initializing Auth0:", error);
    }
}

function updateUIStatus(status, errorMessage = "") {
  debugLog(`Updating UI status: ${status}`);
  const inputSection = document.getElementById("input-section");
  const statusSection = document.getElementById("status-section");
  const errorSection = document.getElementById("error-section");
  const doneSection = document.getElementById("done-section");
  const processingStage = document.getElementById("processing-stage");

  [inputSection, statusSection, errorSection, doneSection].forEach(section => {
    if (section) {
      section.classList.add("hidden");
    } else {
      console.warn(`Section not found: ${section}`);
    }
  });

  switch (status) {
    case "running":
      if (statusSection && processingStage) {
        statusSection.classList.remove("hidden");
        updateProcessingStage();
        if (!processingStageInterval) {
          processingStageInterval = setInterval(updateProcessingStage, 3000);
        }
      } else {
        console.error("Status section or processing stage element not found");
      }
      break;
    case "done":
      clearProcessingStageInterval();
      if (doneSection) {
        doneSection.classList.remove("hidden");
      } else {
        console.error("Done section not found");
      }
      break;
    case "idle":
      clearProcessingStageInterval();
      if (inputSection) {
        inputSection.classList.remove("hidden");
      } else {
        console.error("Input section not found");
      }
      break;
    case "error":
      clearProcessingStageInterval();
      if (errorSection) {
        errorSection.classList.remove("hidden");
        const errorParagraph = errorSection.querySelector("p");
        if (errorParagraph) {
          errorParagraph.textContent = errorMessage || "An error occurred. Please try again.";
        } else {
          console.error("Error paragraph not found in error section");
        }
      } else {
        console.error("Error section not found");
      }
      break;
    default:
      clearProcessingStageInterval();
      console.error(`Unknown status: ${status}`);
  }
}

function clearProcessingStageInterval() {
  if (processingStageInterval) {
    debugLog("Clearing processing stage interval");
    clearInterval(processingStageInterval);
    processingStageInterval = null;
  }
}

async function updateUI() {
  if (!auth0Client) {
    console.error("Auth0 client not initialized");
    return;
  }

  const isAuthenticated = await auth0Client.isAuthenticated();
  const loginButton = document.getElementById("login-button");
  const logoutButton = document.getElementById("logout-button");

  if (loginButton) loginButton.classList.toggle("hidden", isAuthenticated);
  if (logoutButton) logoutButton.classList.toggle("hidden", !isAuthenticated);

  if (isAuthenticated) {
    const user = await auth0Client.getUser();
    const token = await auth0Client.getTokenSilently({
      audience: "https://platogram.vercel.app",
    });
    pollStatus(token);
    debugLog("Logged in as: " + user.email);
  }
}

async function reset() {
  try {
    if (!auth0Client) throw new Error("Auth0 client not initialized");

    const token = await auth0Client.getTokenSilently({
      audience: "https://platogram.vercel.app",
    });

    const response = await fetch("/reset", {
      method: "GET",
      headers: { Authorization: `Bearer ${token}` },
    });

    if (!response.ok) throw new Error("Failed to reset");

    const urlInput = document.getElementById("url-input");
    const fileNameElement = document.getElementById("file-name");

    if (urlInput) urlInput.value = "";
    if (fileNameElement) fileNameElement.textContent = "";

    pollStatus(token);
  } catch (error) {
    console.error("Error resetting:", error);
    updateUIStatus("error", "Failed to reset. Please try again.");
  }
}

function onDonateClick() {
  window.open("https://buy.stripe.com/eVa29p3PK5OXbq84gl", "_blank");
}

async function onConvertClick(event) {
    if (event) event.preventDefault();
    debugLog("Convert button clicked");

    try {
        if (!auth0Client) throw new Error("Auth0 client not initialized");

        const inputData = getInputData();
        if (!inputData.url && !inputData.file) {
            showErrorMessage("Please provide a URL or upload a file");
            return;
        }

        if (await auth0Client.isAuthenticated()) {
            showLanguageSelectionModal(inputData);
        } else {
            login();
        }
    } catch (error) {
        console.error("Error in onConvertClick:", error);
        updateUIStatus("error", error.message);
    }
}

function showErrorMessage(message) {
    const errorElement = document.getElementById('error-message');
    if (errorElement) {
        errorElement.textContent = message;
        errorElement.classList.remove('hidden');
    } else {
        console.error("Error message element not found");
    }
}

async function postToConvert(inputData, lang) {
  const chunkSize = 4 * 1024 * 1024; // 4MB chunks
  let body;
  let headers = {};

  const maxRetries = 3;   // Number of retries
  const retryDelay = 2000; // Delay between retries

  try {
    updateUIStatus("running", "Starting conversion process...");

    const token = await auth0Client.getTokenSilently({
      audience: "https://platogram.vercel.app",
    });
    debugLog("Obtained token for convert");

    headers.Authorization = `Bearer ${token}`;
    headers['Content-Type'] = inputData.file ? 'application/octet-stream' : 'application/json';

    if (inputData.file) {
      const file = inputData.file;
      const totalChunks = Math.ceil(file.size / chunkSize);

      for (let chunkIndex = 0; chunkIndex < totalChunks; chunkIndex++) {
        const start = chunkIndex * chunkSize;
        const end = Math.min(start + chunkSize, file.size);
        const chunk = file.slice(start, end);

        headers['X-File-Name'] = file.name;
        headers['X-Chunk-Index'] = chunkIndex.toString();
        headers['X-Total-Chunks'] = totalChunks.toString();
        headers['X-Language'] = lang;

        let response;
        for (let attempt = 0; attempt < maxRetries; attempt++) {
          try {
            response = await fetch("/convert", {
              method: "POST",
              headers: headers,
              body: chunk,
            });

            if (response.ok) break; // Exit loop if request was successful

          } catch (error) {
            if (attempt < maxRetries - 1) {
              await new Promise(resolve => setTimeout(resolve, retryDelay)); // Wait before retrying
            } else {
              throw error; // Throw error if all retries fail
            }
          }
        }

        if (response) {
          const reader = response.body.getReader();
          const decoder = new TextDecoder();

          while (true) {
            const { done, value } = await reader.read();
            if (done) break;
            const chunk = decoder.decode(value);
            debugLog("Received chunk: " + chunk);
            updateUIStatus("running", chunk);
          }
        }
      }
    } else if (inputData.url) {
      body = JSON.stringify({ url: inputData.url, lang: lang });

      let response;
      for (let attempt = 0; attempt < maxRetries; attempt++) {
        try {
          response = await fetch("/convert", {
            method: "POST",
            headers: headers,
            body: body,
          });

          if (response.ok) break; // Exit loop if request was successful

        } catch (error) {
          if (attempt < maxRetries - 1) {
            await new Promise(resolve => setTimeout(resolve, retryDelay)); // Wait before retrying
          } else {
            throw error; // Throw error if all retries fail
          }
        }
      }

      if (response) {
        const reader = response.body.getReader();
        const decoder = new TextDecoder();

        while (true) {
          const { done, value } = await reader.read();
          if (done) break;
          const chunk = decoder.decode(value);
          debugLog("Received chunk: " + chunk);
          updateUIStatus("running", chunk);
        }
      }
    } else {
      throw new Error("No input provided");
    }

    updateUIStatus("done", "Conversion process initiated. You will receive an email when it's complete.");
  } catch (error) {
    console.error("Error in postToConvert:", error);
    updateUIStatus("error", error.message || "An error occurred during conversion");
  }
}

<<<<<<< HEAD
=======
function getInputData() {
  const urlInput = document.getElementById("url-input");
  const fileNameElement = document.getElementById("file-name");
  return {
    url: urlInput ? urlInput.value.trim() : '',
    file: fileNameElement && fileNameElement.file ? fileNameElement.file : null
  };
}

>>>>>>> ffe65397
async function login() {
  try {
    if (!auth0Client) throw new Error("Auth0 client not initialized");
    await auth0Client.loginWithRedirect({
      authorizationParams: { redirect_uri: window.location.origin },
    });
  } catch (error) {
    console.error("Error logging in:", error);
    updateUIStatus("error", "Failed to log in. Please try again.");
  }
}

async function logout() {
  try {
    if (!auth0Client) throw new Error("Auth0 client not initialized");
    await auth0Client.logout({
      logoutParams: { returnTo: window.location.origin },
    });
  } catch (error) {
    console.error("Error logging out:", error);
    updateUIStatus("error", "Failed to log out. Please try again.");
  }
}

function showLanguageSelectionModal(inputData) {
  const modal = document.getElementById('language-modal');
  if (!modal) {
    console.error("Language modal not found in the DOM");
    return;
  }

  modal.classList.remove('hidden');
  modal.style.display = 'block'; // or 'flex', depending on your layout

  const handleLanguageSelection = async (lang) => {
    debugLog(`Language selected: ${lang}`);
    modal.classList.add('hidden');
    await postToConvert(inputData, lang);
  };

  document.getElementById('en-btn').onclick = () => handleLanguageSelection('en');
  document.getElementById('es-btn').onclick = () => handleLanguageSelection('es');
  document.getElementById('cancel-btn').onclick = () => {
    debugLog("Language selection cancelled");
    modal.classList.add('hidden');
  };
}

async function pollStatus(token) {
  try {
    const response = await fetch("/status", {
      headers: { Authorization: `Bearer ${token}` },
    });

    if (!response.ok) {
      throw new Error(`HTTP error! status: ${response.status}`);
    }

    const result = await response.json();
    debugLog("Polling status response: " + JSON.stringify(result));

    switch (result.status) {
      case "running":
        updateUIStatus("running", "Processing your request...");
        setTimeout(() => pollStatus(token), 5000);
        break;
      case "idle":
        updateUIStatus("idle", "Ready for new conversion");
        break;
      case "failed":
        let errorMessage = result.error || "An error occurred during processing";
        if (errorMessage.includes("YouTube requires authentication")) {
          errorMessage = "YouTube requires authentication for this video. Please try a different video or provide a direct audio file.";
        }
        console.error("Conversion failed:", errorMessage);
        updateUIStatus("error", errorMessage);
        break;
      case "done":
        updateUIStatus("done", "Your request has been processed successfully!");
        break;
      default:
        console.error("Unexpected status:", result.status);
        updateUIStatus("error", "Unexpected status response");
    }
  } catch (error) {
    console.error("Error polling status:", error);
    updateUIStatus("error", `An error occurred while checking status: ${error.message}`);
  }
}

function updateUIStatus(status, message = "") {
  debugLog(`Updating UI status: ${status}`);
  const inputSection = document.getElementById("input-section");
  const statusSection = document.getElementById("status-section");
  const errorSection = document.getElementById("error-section");
  const doneSection = document.getElementById("done-section");
  const processingStage = document.getElementById("processing-stage");

  [inputSection, statusSection, errorSection, doneSection].forEach(section => {
    if (section) {
      section.classList.add("hidden");
    } else {
      console.warn(`Section not found: ${section}`);
    }
  });

  switch (status) {
    case "running":
      if (statusSection && processingStage) {
        statusSection.classList.remove("hidden");
        updateProcessingStage();
        if (!processingStageInterval) {
          processingStageInterval = setInterval(updateProcessingStage, 3000);
        }
      } else {
        console.error("Status section or processing stage element not found");
      }
      break;
    case "done":
      clearProcessingStageInterval();
      if (doneSection) {
        doneSection.classList.remove("hidden");
      } else {
        console.error("Done section not found");
      }
      break;
    case "idle":
      clearProcessingStageInterval();
      if (inputSection) {
        inputSection.classList.remove("hidden");
      } else {
        console.error("Input section not found");
      }
      break;
    case "error":
      clearProcessingStageInterval();
      if (errorSection) {
        errorSection.classList.remove("hidden");
        const errorParagraph = errorSection.querySelector("p");
        if (errorParagraph) {
          errorParagraph.textContent = message || "An error occurred. Please try again.";
        } else {
          console.error("Error paragraph not found in error section");
        }
      } else {
        console.error("Error section not found");
      }
      break;
    default:
      clearProcessingStageInterval();
      console.error(`Unknown status: ${status}`);
  }
}

function clearProcessingStageInterval() {
  if (processingStageInterval) {
    debugLog("Clearing processing stage interval");
    clearInterval(processingStageInterval);
    processingStageInterval = null;
  }
}

function updateProcessingStage() {
  const statusSection = document.getElementById('status-section');
  const processingStage = document.getElementById('processing-stage');

  if (!statusSection) {
    console.warn("Status section not found");
    return;
  }
  if (!processingStage) {
    console.warn("Processing stage element not found");
    return;
  }
  if (!Array.isArray(processingStages) || processingStages.length === 0) {
    console.error("processingStages is not properly defined");
    return;
  }
  if (currentStageIndex < 0 || currentStageIndex >= processingStages.length) {
    console.error("Invalid currentStageIndex:", currentStageIndex);
    currentStageIndex = 0;  // Reset to a valid index
  }

  if (!statusSection.classList.contains('hidden')) {
    processingStage.textContent = processingStages[currentStageIndex];
    currentStageIndex = (currentStageIndex + 1) % processingStages.length;
    debugLog("Updated processing stage to: " + processingStages[currentStageIndex]);
  } else {
    console.warn("Status section is hidden. Skipping update.");
  }
}

function initializeProcessingStage() {
  debugLog("Initializing processing stage");
  updateProcessingStage();
  processingStageInterval = setInterval(updateProcessingStage, 3000);
}

function safeUpdateProcessingStage() {
  try {
    if (document.readyState === 'complete') {
      updateProcessingStage();
    } else {
      window.addEventListener('load', updateProcessingStage);
    }
  } catch (error) {
    console.error("Error in safeUpdateProcessingStage:", error);
  }
}

<<<<<<< HEAD
=======
document.addEventListener('DOMContentLoaded', () => {
  debugLog("DOM Content Loaded");

  const uploadIcon = document.querySelector('.upload-icon');
  const fileNameElement = document.getElementById('file-name');
  const urlInput = document.getElementById('url-input');

  if (uploadIcon && fileNameElement && urlInput) {
    // Add the event listener to the upload icon only once
    uploadIcon.addEventListener('click', handleFileUpload);

    urlInput.addEventListener('input', () => {
      if (urlInput.value.trim() !== '') {
        fileNameElement.textContent = ''; // Clear file name when URL is entered
        fileNameElement.file = null; // Clear the stored File object
      }
    });
  } else {
    console.error("One or more elements for file upload not found");
  }

  // Initialize other parts of your application
  initAuth0().catch((error) => console.error("Error initializing app:", error));
});

let fileInput; // Объявляем переменную для хранения элемента fileInput
function handleFileUpload() {
  const fileNameElement = document.getElementById('file-name');
  const urlInput = document.getElementById('url-input');
  if (!fileInput) {
    // Создаем элемент fileInput только один раз
    fileInput = document.createElement('input');
    fileInput.type = 'file';
    fileInput.accept = '.srt,.wav,.ogg,.vtt,.mp3,.mp4,.m4a';
    fileInput.style.display = 'none';
    // Добавляем элемент в body
    document.body.appendChild(fileInput);
    // Добавляем обработчик изменения только один раз
    fileInput.addEventListener('change', (event) => {
      const file = event.target.files[0];
      if (file) {
        fileNameElement.textContent = file.name;
        fileNameElement.file = file; // Сохраняем объект File
        urlInput.value = ''; // Очищаем URL input при выборе файла
        debugLog("File selected: " + file.name);
      } else {
        fileNameElement.textContent = '';
        fileNameElement.file = null; // Очищаем сохраненный объект File
        debugLog("No file selected");
      }
    }, { once: true }); // Обработчик с опцией { once: true } для удаления после первого вызова
  }
  fileInput.click();
}

>>>>>>> ffe65397
// Ensure all functions are in global scope
window.onConvertClick = onConvertClick;
window.login = login;
window.logout = logout;
window.onDonateClick = onDonateClick;
window.reset = reset;
window.updateProcessingStage = updateProcessingStage;
window.initializeProcessingStage = initializeProcessingStage;<|MERGE_RESOLUTION|>--- conflicted
+++ resolved
@@ -1,10 +1,16 @@
 let auth0Client = null;
 
 const processingStages = [
-  "Byte Whispering", "Qubit Juggling", "Syntax Gymnastics",
-  "Pixel Wrangling", "Neuron Tickling", "Algorithm Disco",
-  "Data Origami", "Bit Barbecue", "Logic Limbo",
-  "Quantum Knitting"
+  "Byte Whispering",
+  "Qubit Juggling",
+  "Syntax Gymnastics",
+  "Pixel Wrangling",
+  "Neuron Tickling",
+  "Algorithm Disco",
+  "Data Origami",
+  "Bit Barbecue",
+  "Logic Limbo",
+  "Quantum Knitting",
 ];
 let currentStageIndex = 0;
 let processingStageInterval;
@@ -14,29 +20,29 @@
 }
 
 async function initAuth0() {
-    try {
-        auth0Client = await auth0.createAuth0Client({
-            domain: "dev-w0dm4z23pib7oeui.us.auth0.com",
-            clientId: "iFAGGfUgqtWx7VuuQAVAgABC1Knn7viR",
-            authorizationParams: {
-                redirect_uri: window.location.origin,
-                audience: "https://platogram.vercel.app/",
-                scope: "openid profile email",
-            },
-            cacheLocation: "localstorage",
-        });
-        debugLog("Auth0 client initialized successfully");
-
-        const query = window.location.search;
-        if (query.includes("code=") && query.includes("state=")) {
-            await auth0Client.handleRedirectCallback();
-            window.history.replaceState({}, document.title, "/");
-        }
-
-        await updateUI();
-    } catch (error) {
-        console.error("Error initializing Auth0:", error);
-    }
+  try {
+    auth0Client = await auth0.createAuth0Client({
+      domain: "dev-w0dm4z23pib7oeui.us.auth0.com",
+      clientId: "iFAGGfUgqtWx7VuuQAVAgABC1Knn7viR",
+      authorizationParams: {
+        redirect_uri: window.location.origin,
+        audience: "https://platogram.vercel.app/",
+        scope: "openid profile email",
+      },
+      cacheLocation: "localstorage",
+    });
+    debugLog("Auth0 client initialized successfully");
+
+    const query = window.location.search;
+    if (query.includes("code=") && query.includes("state=")) {
+      await auth0Client.handleRedirectCallback();
+      window.history.replaceState({}, document.title, "/");
+    }
+
+    await updateUI();
+  } catch (error) {
+    console.error("Error initializing Auth0:", error);
+  }
 }
 
 function updateUIStatus(status, errorMessage = "") {
@@ -47,13 +53,15 @@
   const doneSection = document.getElementById("done-section");
   const processingStage = document.getElementById("processing-stage");
 
-  [inputSection, statusSection, errorSection, doneSection].forEach(section => {
-    if (section) {
-      section.classList.add("hidden");
-    } else {
-      console.warn(`Section not found: ${section}`);
-    }
-  });
+  [inputSection, statusSection, errorSection, doneSection].forEach(
+    (section) => {
+      if (section) {
+        section.classList.add("hidden");
+      } else {
+        console.warn(`Section not found: ${section}`);
+      }
+    }
+  );
 
   switch (status) {
     case "running":
@@ -89,7 +97,8 @@
         errorSection.classList.remove("hidden");
         const errorParagraph = errorSection.querySelector("p");
         if (errorParagraph) {
-          errorParagraph.textContent = errorMessage || "An error occurred. Please try again.";
+          errorParagraph.textContent =
+            errorMessage || "An error occurred. Please try again.";
         } else {
           console.error("Error paragraph not found in error section");
         }
@@ -167,37 +176,37 @@
 }
 
 async function onConvertClick(event) {
-    if (event) event.preventDefault();
-    debugLog("Convert button clicked");
-
-    try {
-        if (!auth0Client) throw new Error("Auth0 client not initialized");
-
-        const inputData = getInputData();
-        if (!inputData.url && !inputData.file) {
-            showErrorMessage("Please provide a URL or upload a file");
-            return;
-        }
-
-        if (await auth0Client.isAuthenticated()) {
-            showLanguageSelectionModal(inputData);
-        } else {
-            login();
-        }
-    } catch (error) {
-        console.error("Error in onConvertClick:", error);
-        updateUIStatus("error", error.message);
-    }
+  if (event) event.preventDefault();
+  debugLog("Convert button clicked");
+
+  try {
+    if (!auth0Client) throw new Error("Auth0 client not initialized");
+
+    const inputData = getInputData();
+    if (!inputData.url && !inputData.file) {
+      showErrorMessage("Please provide a URL or upload a file");
+      return;
+    }
+
+    if (await auth0Client.isAuthenticated()) {
+      showLanguageSelectionModal(inputData);
+    } else {
+      login();
+    }
+  } catch (error) {
+    console.error("Error in onConvertClick:", error);
+    updateUIStatus("error", error.message);
+  }
 }
 
 function showErrorMessage(message) {
-    const errorElement = document.getElementById('error-message');
-    if (errorElement) {
-        errorElement.textContent = message;
-        errorElement.classList.remove('hidden');
-    } else {
-        console.error("Error message element not found");
-    }
+  const errorElement = document.getElementById("error-message");
+  if (errorElement) {
+    errorElement.textContent = message;
+    errorElement.classList.remove("hidden");
+  } else {
+    console.error("Error message element not found");
+  }
 }
 
 async function postToConvert(inputData, lang) {
@@ -205,7 +214,7 @@
   let body;
   let headers = {};
 
-  const maxRetries = 3;   // Number of retries
+  const maxRetries = 3; // Number of retries
   const retryDelay = 2000; // Delay between retries
 
   try {
@@ -217,7 +226,9 @@
     debugLog("Obtained token for convert");
 
     headers.Authorization = `Bearer ${token}`;
-    headers['Content-Type'] = inputData.file ? 'application/octet-stream' : 'application/json';
+    headers["Content-Type"] = inputData.file
+      ? "application/octet-stream"
+      : "application/json";
 
     if (inputData.file) {
       const file = inputData.file;
@@ -228,10 +239,10 @@
         const end = Math.min(start + chunkSize, file.size);
         const chunk = file.slice(start, end);
 
-        headers['X-File-Name'] = file.name;
-        headers['X-Chunk-Index'] = chunkIndex.toString();
-        headers['X-Total-Chunks'] = totalChunks.toString();
-        headers['X-Language'] = lang;
+        headers["X-File-Name"] = file.name;
+        headers["X-Chunk-Index"] = chunkIndex.toString();
+        headers["X-Total-Chunks"] = totalChunks.toString();
+        headers["X-Language"] = lang;
 
         let response;
         for (let attempt = 0; attempt < maxRetries; attempt++) {
@@ -243,10 +254,9 @@
             });
 
             if (response.ok) break; // Exit loop if request was successful
-
           } catch (error) {
             if (attempt < maxRetries - 1) {
-              await new Promise(resolve => setTimeout(resolve, retryDelay)); // Wait before retrying
+              await new Promise((resolve) => setTimeout(resolve, retryDelay)); // Wait before retrying
             } else {
               throw error; // Throw error if all retries fail
             }
@@ -279,10 +289,9 @@
           });
 
           if (response.ok) break; // Exit loop if request was successful
-
         } catch (error) {
           if (attempt < maxRetries - 1) {
-            await new Promise(resolve => setTimeout(resolve, retryDelay)); // Wait before retrying
+            await new Promise((resolve) => setTimeout(resolve, retryDelay)); // Wait before retrying
           } else {
             throw error; // Throw error if all retries fail
           }
@@ -305,25 +314,19 @@
       throw new Error("No input provided");
     }
 
-    updateUIStatus("done", "Conversion process initiated. You will receive an email when it's complete.");
+    updateUIStatus(
+      "done",
+      "Conversion process initiated. You will receive an email when it's complete."
+    );
   } catch (error) {
     console.error("Error in postToConvert:", error);
-    updateUIStatus("error", error.message || "An error occurred during conversion");
-  }
-}
-
-<<<<<<< HEAD
-=======
-function getInputData() {
-  const urlInput = document.getElementById("url-input");
-  const fileNameElement = document.getElementById("file-name");
-  return {
-    url: urlInput ? urlInput.value.trim() : '',
-    file: fileNameElement && fileNameElement.file ? fileNameElement.file : null
-  };
-}
-
->>>>>>> ffe65397
+    updateUIStatus(
+      "error",
+      error.message || "An error occurred during conversion"
+    );
+  }
+}
+
 async function login() {
   try {
     if (!auth0Client) throw new Error("Auth0 client not initialized");
@@ -349,26 +352,28 @@
 }
 
 function showLanguageSelectionModal(inputData) {
-  const modal = document.getElementById('language-modal');
+  const modal = document.getElementById("language-modal");
   if (!modal) {
     console.error("Language modal not found in the DOM");
     return;
   }
 
-  modal.classList.remove('hidden');
-  modal.style.display = 'block'; // or 'flex', depending on your layout
+  modal.classList.remove("hidden");
+  modal.style.display = "block"; // or 'flex', depending on your layout
 
   const handleLanguageSelection = async (lang) => {
     debugLog(`Language selected: ${lang}`);
-    modal.classList.add('hidden');
+    modal.classList.add("hidden");
     await postToConvert(inputData, lang);
   };
 
-  document.getElementById('en-btn').onclick = () => handleLanguageSelection('en');
-  document.getElementById('es-btn').onclick = () => handleLanguageSelection('es');
-  document.getElementById('cancel-btn').onclick = () => {
+  document.getElementById("en-btn").onclick = () =>
+    handleLanguageSelection("en");
+  document.getElementById("es-btn").onclick = () =>
+    handleLanguageSelection("es");
+  document.getElementById("cancel-btn").onclick = () => {
     debugLog("Language selection cancelled");
-    modal.classList.add('hidden');
+    modal.classList.add("hidden");
   };
 }
 
@@ -394,9 +399,11 @@
         updateUIStatus("idle", "Ready for new conversion");
         break;
       case "failed":
-        let errorMessage = result.error || "An error occurred during processing";
+        let errorMessage =
+          result.error || "An error occurred during processing";
         if (errorMessage.includes("YouTube requires authentication")) {
-          errorMessage = "YouTube requires authentication for this video. Please try a different video or provide a direct audio file.";
+          errorMessage =
+            "YouTube requires authentication for this video. Please try a different video or provide a direct audio file.";
         }
         console.error("Conversion failed:", errorMessage);
         updateUIStatus("error", errorMessage);
@@ -410,7 +417,10 @@
     }
   } catch (error) {
     console.error("Error polling status:", error);
-    updateUIStatus("error", `An error occurred while checking status: ${error.message}`);
+    updateUIStatus(
+      "error",
+      `An error occurred while checking status: ${error.message}`
+    );
   }
 }
 
@@ -422,13 +432,15 @@
   const doneSection = document.getElementById("done-section");
   const processingStage = document.getElementById("processing-stage");
 
-  [inputSection, statusSection, errorSection, doneSection].forEach(section => {
-    if (section) {
-      section.classList.add("hidden");
-    } else {
-      console.warn(`Section not found: ${section}`);
-    }
-  });
+  [inputSection, statusSection, errorSection, doneSection].forEach(
+    (section) => {
+      if (section) {
+        section.classList.add("hidden");
+      } else {
+        console.warn(`Section not found: ${section}`);
+      }
+    }
+  );
 
   switch (status) {
     case "running":
@@ -464,7 +476,8 @@
         errorSection.classList.remove("hidden");
         const errorParagraph = errorSection.querySelector("p");
         if (errorParagraph) {
-          errorParagraph.textContent = message || "An error occurred. Please try again.";
+          errorParagraph.textContent =
+            message || "An error occurred. Please try again.";
         } else {
           console.error("Error paragraph not found in error section");
         }
@@ -487,8 +500,8 @@
 }
 
 function updateProcessingStage() {
-  const statusSection = document.getElementById('status-section');
-  const processingStage = document.getElementById('processing-stage');
+  const statusSection = document.getElementById("status-section");
+  const processingStage = document.getElementById("processing-stage");
 
   if (!statusSection) {
     console.warn("Status section not found");
@@ -504,13 +517,15 @@
   }
   if (currentStageIndex < 0 || currentStageIndex >= processingStages.length) {
     console.error("Invalid currentStageIndex:", currentStageIndex);
-    currentStageIndex = 0;  // Reset to a valid index
-  }
-
-  if (!statusSection.classList.contains('hidden')) {
+    currentStageIndex = 0; // Reset to a valid index
+  }
+
+  if (!statusSection.classList.contains("hidden")) {
     processingStage.textContent = processingStages[currentStageIndex];
     currentStageIndex = (currentStageIndex + 1) % processingStages.length;
-    debugLog("Updated processing stage to: " + processingStages[currentStageIndex]);
+    debugLog(
+      "Updated processing stage to: " + processingStages[currentStageIndex]
+    );
   } else {
     console.warn("Status section is hidden. Skipping update.");
   }
@@ -524,74 +539,16 @@
 
 function safeUpdateProcessingStage() {
   try {
-    if (document.readyState === 'complete') {
+    if (document.readyState === "complete") {
       updateProcessingStage();
     } else {
-      window.addEventListener('load', updateProcessingStage);
+      window.addEventListener("load", updateProcessingStage);
     }
   } catch (error) {
     console.error("Error in safeUpdateProcessingStage:", error);
   }
 }
 
-<<<<<<< HEAD
-=======
-document.addEventListener('DOMContentLoaded', () => {
-  debugLog("DOM Content Loaded");
-
-  const uploadIcon = document.querySelector('.upload-icon');
-  const fileNameElement = document.getElementById('file-name');
-  const urlInput = document.getElementById('url-input');
-
-  if (uploadIcon && fileNameElement && urlInput) {
-    // Add the event listener to the upload icon only once
-    uploadIcon.addEventListener('click', handleFileUpload);
-
-    urlInput.addEventListener('input', () => {
-      if (urlInput.value.trim() !== '') {
-        fileNameElement.textContent = ''; // Clear file name when URL is entered
-        fileNameElement.file = null; // Clear the stored File object
-      }
-    });
-  } else {
-    console.error("One or more elements for file upload not found");
-  }
-
-  // Initialize other parts of your application
-  initAuth0().catch((error) => console.error("Error initializing app:", error));
-});
-
-let fileInput; // Объявляем переменную для хранения элемента fileInput
-function handleFileUpload() {
-  const fileNameElement = document.getElementById('file-name');
-  const urlInput = document.getElementById('url-input');
-  if (!fileInput) {
-    // Создаем элемент fileInput только один раз
-    fileInput = document.createElement('input');
-    fileInput.type = 'file';
-    fileInput.accept = '.srt,.wav,.ogg,.vtt,.mp3,.mp4,.m4a';
-    fileInput.style.display = 'none';
-    // Добавляем элемент в body
-    document.body.appendChild(fileInput);
-    // Добавляем обработчик изменения только один раз
-    fileInput.addEventListener('change', (event) => {
-      const file = event.target.files[0];
-      if (file) {
-        fileNameElement.textContent = file.name;
-        fileNameElement.file = file; // Сохраняем объект File
-        urlInput.value = ''; // Очищаем URL input при выборе файла
-        debugLog("File selected: " + file.name);
-      } else {
-        fileNameElement.textContent = '';
-        fileNameElement.file = null; // Очищаем сохраненный объект File
-        debugLog("No file selected");
-      }
-    }, { once: true }); // Обработчик с опцией { once: true } для удаления после первого вызова
-  }
-  fileInput.click();
-}
-
->>>>>>> ffe65397
 // Ensure all functions are in global scope
 window.onConvertClick = onConvertClick;
 window.login = login;
